--- conflicted
+++ resolved
@@ -304,15 +304,9 @@
     logging.info('Found a total of {} batches in {}.'.format(
         len(batch_prefixes), input_dir))
 
-<<<<<<< HEAD
     batches_to_subtract = find_all_batches(cross_dir)
-    logging.info('Found a total of {} batches in {} to deduplicate against.'.format(
-        len(batches_to_subtract), cross_dir))
-=======
-    batches_to_subtract = find_all_batches(args.cross_dir)
     logging.info(f'Found a total of {len(batches_to_subtract)} batches in '
-                 f'{args.cross_dir} to deduplicate against.')
->>>>>>> d907d3d9
+                 f'{cross_dir} to deduplicate against.')
 
     with ProcessPoolExecutor(max_workers=processes) as executor:
         f = partial(deduplicate_other, batches_to_subtract=batches_to_subtract,
