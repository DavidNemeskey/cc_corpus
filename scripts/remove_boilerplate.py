--- conflicted
+++ resolved
@@ -21,12 +21,9 @@
 from multiprocessing_logging import install_mp_handler
 import warc
 
-<<<<<<< HEAD
-=======
 from cc_corpus.boilerplate import (
     BoilerplateRemover, JustextRemover, TrafilatureRemover
 )
->>>>>>> e60daa35
 from cc_corpus.utils import consume, otqdm, unquote_inf
 
 
@@ -246,14 +243,10 @@
 
     with Pool(args.processes) as pool:
         consume(otqdm(pool.imap_unordered(fn, index_files),
-<<<<<<< HEAD
-                'Removing boilerplate...', total=len(index_files)))
-=======
                       f'Removing boilerplate with {args.boilerplate_tool}...',
                       total=len(index_files)))
         pool.close()
         pool.joins()
->>>>>>> e60daa35
 
     logging.info('Done.')
 
