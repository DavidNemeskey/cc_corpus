#!/usr/bin/env python3
# -*- coding: utf-8 -*-

"""Writes the positions of all documents in each file."""

from argparse import ArgumentParser
<<<<<<< HEAD
from functools import partial, reduce
=======
from contextlib import closing
from functools import partial
>>>>>>> 2593f92d
from itertools import accumulate, groupby
import logging
from multiprocessing import Manager, Pool
import os
import os.path as op
import time
from urllib.parse import urlsplit

from datasketch import MinHashLSH
from multiprocessing_logging import install_mp_handler

from cc_corpus.corpus import BatchWriter, parse_file, parse
from cc_corpus.deduplication import MinHasher
from cc_corpus.utils import host_to_path, host_weight, openall, Stats


def parse_arguments():
    parser = ArgumentParser(__doc__)
    parser.add_argument('--index', required=True,
                        help='the output index file.')
    parser.add_argument('--processes', '-P', type=int, default=1,
                        help='number of worker processes to use (max is the '
                             'num of cores, default: 1). Note that in order '
                             'to deduplicate documents, much memory might be '
                             'needed, so it is a good idea to be conservative '
                             'with the number of processes.')
    parser.add_argument('--log-level', '-L', type=str, default='info',
                        choices=['debug', 'info', 'warning', 'error', 'critical'],
                        help='the logging level.')
    subparsers = parser.add_subparsers(
        help='The steps of frequent paragraph detection.')

    parser_index = subparsers.add_parser(
        'index_docs', aliases=['index'],
        help='Indexes the documents in the corpus and sorts the index by '
             'domain and corpus location.'
    )
    parser_index.set_defaults(command='index_docs')
    parser_index.add_argument('--input-dir', '-i', required=True,
                              dest='input_dirs', action='append',
                              help='the corpus directory. Can be specified '
                                   'more than once.')

    parser_distribute = subparsers.add_parser(
        'distribute_index', aliases=['distribute', 'dist'],
        help='Distributes the index file into separate files for running on'
             'separate machines. Each host can have their own weight.'
    )
    parser_distribute.set_defaults(command='distribute')
    parser_distribute.add_argument('--host', '-H', action='append',
                                   type=host_weight, dest='hosts',
                                   help='a host:weight pair.')

    parser_filter = subparsers.add_parser(
        'filter_paragraphs', aliases=['filter'],
        help='Filters frequent paragraphs within a domain.'
    )
    parser_filter.set_defaults(command='filter')
    parser_filter.add_argument(
        '--output-dir', '-o', required=True,
        help='the output directory. The *last directory* of the input path '
             'is replaced with the output directory; not all of it. This is '
             'because we expect that all corpus directories are next to each '
             'other; also, if the year is the path element before that, it '
             'will be kept intact.')
    parser.add_argument('--documents', '-d', type=int, default=1000,
                        help='the number of documents an output file should '
                        'contain (1000).')
    parser.add_argument('--zeroes', '-z', type=int, default=4,
                        help='the number of zeroes in the output files\' name.')
    parser_filter.add_argument(
        '--permutations', '-p', type=int, default=256,
        help='the number of permutations per paragraph (256).'
    )
    parser_filter.add_argument('--n', '-n', type=int, default=5,
                               help='the size of the n-grams (5).')
    parser_filter.add_argument('--threshold', '-t', type=float, default=0.9,
                               help='the Jaccard similarity threshold (0.9).')
    parser_filter.add_argument('--min-freq', '-m', type=int, default=2,
                               help='the minimum number of occurrence from '
                                    'which a paragraph is deemed frequent (2).')
    decay_group = parser_filter.add_mutually_exclusive_group()
    decay_group.add_argument('--c', '-c', type=float, default=0.01,
                             help='the decay (multiplication) constant used '
                                  'for scoring paraphraphs (0.99).')
    decay_group.add_argument('--keep-for', '-k', type=int,
                             help='keep frequent paragraph candidates for this '
                                  'many iterations. This argument is '
                                  'another way to specify -c and is mutually '
                                  'exclusive with it.')

    args = parser.parse_args()
    num_procs = len(os.sched_getaffinity(0))
    if args.processes < 1 or args.processes > num_procs:
        parser.error('Number of processes must be between 1 and {}'.format(
            num_procs))
    # Compute c from keep_for
    if args.command == 'filter' and args.keep_for:
        args.c = 1 - pow(0.5, 1 / (args.keep_for - 0.5))
    return args


# --------------------------------- Indexing -----------------------------------


def index_file(input_file):
    """
    Indexes an input file. Returns two items:
    - the input file: since this function is called (kind of) asynchronously,
      we need to keep track of it
    - a list of tuples for each document: its url, position and length in the
      file.
    """
    urls, lens = [], []
    for doc in parse_file(input_file):
        urls.append(doc.attrs['url'])
        lens.append(doc.stream_size())
    return input_file, list(zip(urls, accumulate([0] + lens[:-1]), lens))


def index_key(url_file_pos_len):
    """The key function for index list sorting."""
    url, input_file, input_pos, _ = url_file_pos_len
    # Protocolless URL, so that http:// and https:// variants are put next to
    # each other. This allows us to uniq' them in main_index or during filtering
    return (urlsplit(url).netloc.split('.')[::-1],
            url[url.find('://') + 3:], input_file, input_pos)


def main_index_documents(args):
    """The main function for indexing documents."""
    input_files = [op.join(input_dir, f)
                   for input_dir in args.input_dirs
                   for f in os.listdir(input_dir)]

    logging.info('Found a total of {} input files.'.format(len(input_files)))
    index = []
    with Pool(args.processes) as pool:
        f = partial(index_file)
        for input_file, urls_poss_lens in pool.imap(f, input_files):
            for doc_url, doc_pos, doc_len in urls_poss_lens:
                index.append((doc_url, input_file, doc_pos, doc_len))
    pool.close()
    pool.join()

    index.sort(key=index_key)
    with openall(args.index, 'wt') as outf:
        for domain, group in groupby(index, lambda record: urlsplit(record[0]).netloc):
            urls_written = set()
            for doc_url, doc_file, doc_pos, doc_len in group:
                # This also filters http:// + https:// variants
                try:
                    pure_url = doc_url[doc_url.find('://') + 3:]
                    if pure_url not in urls_written:
                        urls_written.add(pure_url)
                        print(doc_url, doc_file, doc_pos, doc_len, sep='\t', file=outf)
                        logging.debug('Printed URL {}.'.format(doc_url))
                    else:
                        logging.debug('Skipped duplicate URL {}.'.format(doc_url))
                except:
                    logging.exception('Error somewhere!!!')


# ------------------------------- Distribution ---------------------------------

def read_grouped_index(index_file):
    """Reads the index file domain group by group."""
    with openall(index_file) as inf:
        for _, group in groupby(map(str.strip, inf),
                                key=lambda l: urlsplit(l[0:l.find('\t')]).netloc):
            yield list(group)


def main_distribute(args):
    """The main function for distributing the index file."""
    weights = [weight for _, weight in args.hosts]
    hosts = [openall(host_to_path(args.index, host), 'wt') for host, _ in args.hosts]
    lens = [0 for _ in weights]
    try:
        for group in read_grouped_index(args.index):
            i = lens.index(min(lens))  # argmin
            logging.debug('Adding {} items to host {} ({}).'.format(
                len(group), i, hosts[i].name))
            for line in group:
                print(line, file=hosts[i])
            # Higher weight means "I need more documents"
            lens[i] += len(group) / weights[i]
    finally:
        for i, host in enumerate(hosts):
            logging.info('Wrote {} lines to {}.'.format(
                round(lens[i] * weights[i]), host.name))
            host.close()


# -------------------------------- Filtering ----------------------------------


def read_group_documents(group):
    """Returns an iterator of the documents in a group."""
    last_file = None
    f = None
    try:
        for line in group:
            _, doc_file, doc_pos, doc_len = line.split('\t')
            if doc_file != last_file:
                if f:
                    f.close()
                f = openall(doc_file, 'rb')
                last_file = doc_file
            f.seek(int(doc_pos))
            yield from parse(f.read(int(doc_len)).decode('utf-8').split('\n'))

    finally:
        if f:
            f.close()


def collect_frequent(group, domain, minhasher, threshold, decay, min_freq):
    """Collects the frequent paragraphs in a domain."""
    logging.debug('Collecting frequent paragraphs from {}...'.format(domain))

    lsh = MinHashLSH(threshold=threshold, num_perm=minhasher.permutations)
    ps = {}  # key -> [score, num, minhash]
    num_dup = 0

    for doc_no, doc in enumerate(read_group_documents(group)):
        # Step 1: decrease score of all paragraphs
        for p_data in ps.values():
            p_data[0] *= decay

        # Step 2: add new paragraphs to the roster
        already_increased = set()  # See below
        for p, text in enumerate(doc.paragraphs, start=1):
            mh = minhasher.minhash(text)
            found_dup = False
            for duplicate in lsh.query(mh):
                # Ensure that the paragraph counter is increased by
                # at most one per document
                if duplicate not in already_increased:
                    ps[duplicate][0] += 1
                    ps[duplicate][1] += 1
                    already_increased.add(duplicate)
                    if not found_dup:
                        found_dup = True
                        num_dup += 1
            if not found_dup:
                # OK, this is a new paragraph
                key = doc.attrs['url'] + '_' + str(p)
                lsh.insert(key, mh)
                ps[key] = [1, 1, mh]
                already_increased.add(key)

        # Step 3: drop paragraphs with low score
        to_drop = [key for key, p_data in ps.items() if p_data[0] < 0.5]
        for key in to_drop:
            ps.pop(key)
            lsh.remove(key)
    logging.debug('Finished collecting frequent paragraphs from {}...'.format(
        domain))

    # Get rid of paragraphs that only occured once
    ps = {key: p_data for key, p_data in ps.items() if p_data[1] > min_freq}
    if ps:
        logging.debug('Found {} frequent paragraphs (duplicates: {}) '
                      'in domain {} ({} documents).'.format(
                          len(ps), num_dup, domain, doc_no))
    return ps


def write_through(group, domain, stats):
    """
    Just enumerates all documents in the group / domain. Called by
    filter_paragraphs() when there are no frequent paragraphs in the domain
    and so no filtering is required.
    """
    domain = urlsplit(group[0][0:group[0].find('\t')]).netloc
    logging.debug(
        'Domain {} does not require filtering, copying documents...'.format(
            domain))

    for doc_no, doc in enumerate(read_group_documents(group), start=1):
        stats.old_ps += len(doc.paragraphs)
        stats.new_ps += len(doc.paragraphs)
        yield doc
    stats.old_docs += doc_no
    stats.new_docs += doc_no

    logging.debug('Copied {} documents from {}.'.format(doc_no, domain))


def filter_paragraphs(group, domain, freq_ps, minhasher, threshold, stats):
    """Filters the frequent paragraphs from documents."""
    # Handle the case where no filtering is needed first
    if len(freq_ps) == 0:
        yield from write_through(group, domain, stats)
        return

    logging.debug('Filtering frequent paragraphs from {}...'.format(domain))

    lsh = MinHashLSH(threshold=threshold, num_perm=minhasher.permutations)
    for key, p_data in freq_ps.items():
        lsh.insert(key, p_data[2])
    # The LSH is, by itself, not enough for frequent p filtering, as we have to
    # keep frequent ps the first time we see them. Hence, seen_frequents, which
    # consists of frequent paragraphs we have already seen and thus can
    # (should) be omitted.
    seen_frequents = set()

    for doc_no, doc in enumerate(read_group_documents(group), start=1):
        stats.old_ps += len(doc.paragraphs)
        new_paragraphs = []
        new_seen_frequents = set()
        for p, text in enumerate(doc.paragraphs):
            mh = minhasher.minhash(text)
            # sorted(), because I don't know if the order is fixed and
            # it would be a bummer to "lose" two similar frequent paragraphs
            # in the loop below when a document contains the same p multiple
            # times
            duplicates = sorted(lsh.query(mh))
            if duplicates:
                # There are (frequent) duplicates: this p is frequent
                for dup in duplicates:
                    # But this is the first time seeing it: keep it.
                    if dup not in seen_frequents:
                        new_seen_frequents.add(dup)
                        new_paragraphs.append(text)
                        break
            else:
                # No duplicates: this p is not frequent
                new_paragraphs.append(text)
        # Update seen_frequents. We are doing it here because a document
        # can contain the same p multiple times, and (as in collect_frequent)
        # we aim to keep all of them.
        seen_frequents |= new_seen_frequents

        # Keep only documents with at least 1 non-frequent paragraph
        if new_paragraphs:
            stats.new_ps + len(new_paragraphs)
            stats.new_docs += 1
            doc.paragraphs = new_paragraphs
            yield doc

    stats.old_docs += doc_no
    logging.debug('Filtered frequent paragraphs from {}.'.format(domain))


FilterStats = Stats.create(
    'frequent', 'old_ps', 'new_ps', 'old_docs', 'new_docs')


def full_filter(group, args, queue):
    """Groups collect_frequent() and filter_paragraphs()."""
    minhasher = MinHasher(args.permutations, args.n)
    domain = urlsplit(group[0][0:group[0].find('\t')]).netloc
    freq_ps = collect_frequent(group, domain, minhasher, args.threshold,
                               1 - args.c, args.min_freq)
    stats = FilterStats(len(freq_ps))
    for doc in filter_paragraphs(group, domain, freq_ps,
                                 minhasher, args.threshold, stats):
        queue.put(doc)
    logging.debug('Found {} frequent paragraphs in domain {}, resulting in '
                  'documents {} -> {}, paragraphs {} -> {}.'.format(
                      stats.frequent, domain, stats.old_docs, stats.new_docs,
                      stats.old_ps, stats.new_ps))
    return stats


def main_filter(args):
    """The main function for filtering the documents."""
    install_mp_handler()

    with Pool(args.processes) as pool:
        m = Manager()
        queue = m.Queue()
        f = partial(full_filter, args=args, queue=queue)
        res = pool.map_async(f, read_grouped_index(args.index))

        with closing(BatchWriter(args.documents,
                                 args.output_dir, args.zeroes)) as bw:
            while True:
                if queue.empty():
                    if res.ready():
                        break
                    time.sleep(1)  # I don't like Empty exceptions
                else:
                    doc = queue.get()
                    bw.write(doc)
                    queue.task_done()

        pool.close()
        pool.join()

        try:
            stats = reduce(lambda ss, s: ss + s, res.get())
            logging.info(
                'Done filtering; in total, found {} frequent paragraphs, '
                'resulting in documents {} -> {}, paragraphs {} -> {}.'.format(
                      stats.frequent, stats.old_docs, stats.new_docs,
                      stats.old_ps, stats.new_ps))
        except:
            logging.exception('Error while filtering')


def main():
    args = parse_arguments()

    logging.basicConfig(
        level=getattr(logging, args.log_level.upper()),
        format='%(asctime)s - %(process)s - %(levelname)s - %(message)s'
    )
    # install_mp_handler()

    os.nice(20)

    if args.command == 'index_docs':
        main_index_documents(args)
    elif args.command == 'distribute':
        main_distribute(args)
    elif args.command == 'filter':
        main_filter(args)

    logging.info('Done.')


if __name__ == '__main__':
    main()<|MERGE_RESOLUTION|>--- conflicted
+++ resolved
@@ -4,12 +4,8 @@
 """Writes the positions of all documents in each file."""
 
 from argparse import ArgumentParser
-<<<<<<< HEAD
+from contextlib import closing
 from functools import partial, reduce
-=======
-from contextlib import closing
-from functools import partial
->>>>>>> 2593f92d
 from itertools import accumulate, groupby
 import logging
 from multiprocessing import Manager, Pool
