--- conflicted
+++ resolved
@@ -21,11 +21,7 @@
 from multiprocessing_logging import install_mp_handler
 
 from cc_corpus.corpus import parse_file
-<<<<<<< HEAD
-from cc_corpus.utils import openall, notempty, otqdm
-=======
 from cc_corpus.utils import openall, otqdm, notempty
->>>>>>> e60daa35
 
 
 def parse_arguments():
@@ -282,13 +278,8 @@
                     keep_urls=keep_urls, drop_urls=drop_urls)
         # Note: + / sum() do not keep keys with 0 values here, hence update()
         stats = Counter()
-<<<<<<< HEAD
-        for sub_stats in otqdm(p.imap_unordered(f, files), 'Filtering...',
-                               total=len(files)):
-=======
         for sub_stats in otqdm(p.imap_unordered(f, files),
                                'Filtering corpus...', total=len(files)):
->>>>>>> e60daa35
             stats.update(sub_stats)
         logging.info('Statistics: {}'.format(stats))
         p.close()
