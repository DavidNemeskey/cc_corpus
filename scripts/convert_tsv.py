--- conflicted
+++ resolved
@@ -175,6 +175,7 @@
         input_it = parse_file(input_file)
         fields = {field: i for i, field in enumerate(next(input_it))}
         lm_format = (output_format == 'lm')
+        eol = '' if lm_format else '\n'
 
         if token_type == 'text':
             token_extractor = TextExtractor(lower_case)
@@ -187,21 +188,16 @@
             if lm_format:
                 print('\n<newdoc>\n', file=outf)
             for paragraph in document:
-<<<<<<< HEAD
-                for sentence in paragraph:
+                for sid, sentence in enumerate(paragraph):
                     try:
                         tokens = token_extractor.tokenize(sentence)
                     except:
                         logging.exception(f'Error in sentence {sentence}')
-=======
-                for sid, sentence in enumerate(paragraph):
-                    tokens = token_extractor.tokenize(sentence)
->>>>>>> ea1f7e9d
                     if wordpiece:
                         tokens = wordpiece.tokenize(' '.join(tokens))
                     if lm_format and sid:
                         print(' ', end='', file=outf)
-                    print(' '.join(tokens), file=outf)
+                    print(' '.join(tokens), end=eol, file=outf)
                 if lm_format:
                     print(file=outf)
             if not lm_format:
