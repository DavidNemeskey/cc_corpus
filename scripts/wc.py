#!/usr/bin/env python3
# -*- coding: utf-8 -*-

"""
Counts the number of documents, paragraphs, words and / or characters in
(a set of) documents in WARC or the corpus format.
"""

from argparse import ArgumentParser
from functools import partial
import logging
from multiprocessing import Pool
import os

from multiprocessing_logging import install_mp_handler
import warc

from cc_corpus.corpus import parse_file
from cc_corpus.utils import collect_inputs


def parse_arguments():
<<<<<<< HEAD
    parser = ArgumentParser(__doc__ + '\n\nSimilarly '
                            'to Unix wc, any number of these switches can be '
                            'specified, and then only those numbers are '
                            'printed; if no flags are specified, all numbers '
                            'are printed.\n\nFor WARC, number of paragraphs '
                            'and words will always be 0.')
=======
    parser = ArgumentParser(
        description='{}\nSimilarly to Unix wc, any number of these switches '
                    'can be specified, and then only those numbers are '
                    'printed; if no flags are specified, all numbers are '
                    'printed.\n\nFor WARC, number of paragraphs and words '
                    'will always be 0.'.format(__doc__))
>>>>>>> 7f446750
    parser.add_argument('inputs', nargs='*',
                        help='the files/directories to count.')
    parser.add_argument('--documents', '-d', action='store_true',
                        help='Count the number of documents.')
    parser.add_argument('--paragraphs', '-p', action='store_true',
                        help='Count the number of paragraphs.')
    parser.add_argument('--words', '-w', action='store_true',
                        help='Count the number of words.')
    parser.add_argument('--characters', '-c', action='store_true',
                        help='Count the number of characters.')
    parser.add_argument('--warc', '-W', action='store_true',
                        help='Assume ALL input files are in the WARC format.')
    parser.add_argument('--latex', '-l', action='store_true',
                        help='LaTeX table row-style output.')
    parser.add_argument('--processes', '-P', type=int, default=1,
                        help='number of worker processes to use (max is the '
                             'num of cores, default: 1)')
    parser.add_argument('--log-level', '-L', type=str, default='info',
                        choices=['debug', 'info', 'warning', 'error', 'critical'],
                        help='the logging level.')
    args = parser.parse_args()
    num_procs = len(os.sched_getaffinity(0))
    if args.processes < 1 or args.processes > num_procs:
        parser.error('Number of processes must be between 1 and {}'.format(
            num_procs))
    # Without fields specified => all fields
    if not any([args.documents, args.paragraphs, args.words, args.characters]):
        args.documents = args.paragraphs = args.words = args.characters = True
    if args.warc and not (args.documents or args.characters):
        parser.error('Can only count documents and characters in WARC format.')
    return args


def count_file(filename, docs, ps, words, chars):
    """
    Counts the file denoted by filename. docs, ps, words and chars are bools
    telling the code whether to count the respective units.
    """
    # We need the content if we are counting anything aside from docs
    logging.debug('Counting {}...'.format(filename))
    need_content = ps or words or chars
    num_docs = num_ps = num_words = num_chars = 0
    try:
        for doc in parse_file(filename, False, False, need_content):
            num_docs += 1
            if ps:
                num_ps += doc.wc(p=True)
            if words:
                num_words += doc.wc(w=True)
            if chars:
                num_chars += doc.wc(c=True)
    except:
        logging.exception('Error in file {}; read {} documents thus far.'.format(
            filename, num_docs))
    logging.debug('Counted {}.'.format(filename))
    return num_docs, num_ps, num_words, num_chars


def count_warc_file(filename, docs, ps, words, chars):
    """Same as count_file, but for WARC files."""
    # We need the content if we are counting anything aside from docs
    logging.debug('Counting {}...'.format(filename))
    num_docs = num_chars = 0
    try:
        for doc in warc.open(filename):
            num_docs += 1
            if chars:
                num_chars += doc.header.content_length
    except:
        logging.exception('Error in file {}; read {} documents thus far.'.format(
            filename, num_docs))
    logging.debug('Counted {}.'.format(filename))
    return num_docs, 0, 0, num_chars


def main():
    args = parse_arguments()

    logging.basicConfig(
        level=getattr(logging, args.log_level.upper()),
        format='%(asctime)s - %(process)s - %(levelname)s - %(message)s'
    )
    install_mp_handler()

    os.nice(20)

    files = collect_inputs(args.inputs)
    count_fn = count_file if not args.warc else count_warc_file
    logging.info('Scheduled {} files for counting...'.format(len(files)))
    with Pool(args.processes) as p:
        f = partial(count_fn, docs=args.documents, ps=args.paragraphs,
                    words=args.words, chars=args.characters)
        stats = [0, 0, 0, 0]
        for sub_stats in p.map(f, files):
            for i in range(len(stats)):
                stats[i] += sub_stats[i]

        fields = [args.documents, args.paragraphs, args.words, args.characters]
        if args.latex:
            print(' & ' + ' & '.join('{:,d}'.format(stat) if field else ''
                                     for stat, field in zip(stats, fields)) +
                  r' \\')
        else:
            print(' '.join(str(stat) for stat, field in zip(stats, fields)
                           if field))
        p.close()
        p.join()
    logging.info('Done.')


if __name__ == '__main__':
    main()<|MERGE_RESOLUTION|>--- conflicted
+++ resolved
@@ -20,21 +20,12 @@
 
 
 def parse_arguments():
-<<<<<<< HEAD
-    parser = ArgumentParser(__doc__ + '\n\nSimilarly '
-                            'to Unix wc, any number of these switches can be '
-                            'specified, and then only those numbers are '
-                            'printed; if no flags are specified, all numbers '
-                            'are printed.\n\nFor WARC, number of paragraphs '
-                            'and words will always be 0.')
-=======
     parser = ArgumentParser(
         description='{}\nSimilarly to Unix wc, any number of these switches '
                     'can be specified, and then only those numbers are '
                     'printed; if no flags are specified, all numbers are '
                     'printed.\n\nFor WARC, number of paragraphs and words '
                     'will always be 0.'.format(__doc__))
->>>>>>> 7f446750
     parser.add_argument('inputs', nargs='*',
                         help='the files/directories to count.')
     parser.add_argument('--documents', '-d', action='store_true',
