#!/usr/bin/env python3
# -*- coding: utf-8 -*-

"""Contains code that works with the tsv format output by emtsv."""

import re
from typing import Generator, List, TextIO, Union

from cc_corpus.utils import IllegalStateError, openall


class Unit:
    """
    A unit of text structure: a sentence, paragraph or document. It consists
    of a single comment and a list of other units of strings. Both lists
    may be empty.
    """
    def __init__(self, comment=None, content=None):
        self.comment = comment
        self.content = content or []

    def add(self, unit: 'Unit'):
        """Adds a unit under this one."""
        self.content.append(unit)

    def __iter__(self):
        """
        Iterates through the content :class:`Unit`s in this :class:`Unit`.
        """
        yield from self.content

    def __str__(self):
        return self.comment + '\n' + '\n'.join(str(unit) for unit in self.content)

    def __bool__(self):
        return bool(self.comment or self.content)


class Sentence(Unit):
    """:class:`Unit` representing a sentence."""


class Paragraph(Unit):
    """:class:`Unit` representing a paragraph."""


class Document(Unit):
    """:class:`Unit` representing a document."""


def parse(input: TextIO, use_headers: bool = True) -> Generator[
        Union[List, Document], None, None]:
    """
    Enumerates Documents in a text stream in the tsv format emitted by emtsv.
    If the *use_headers* parameters is ``True`` (the default), the stream is
    expected to have the headers as the first line. This header is then
    returned first (as a :class:`list`).

    Documents are returned as :class:`Document`s. These are like the root of
    a DOM tree, only in this case the tree is only three levels deep:

    - the root is a :class:`Document`,
    - which contains :class:`Paragraph`s,
    - which, in turn, contains :class:`Sentence`s.
    """
    newdocp = re.compile('^# newdoc id = ')
    newparp = re.compile('^# newpar id = ')
    textp = re.compile('^# text = ')
    commentp = re.compile('^# ')

    if use_headers:
        yield input.readline().rstrip('\n').split('\t')

    document = paragraph = sentence = None
    for line_no, line in enumerate(map(str.strip, input), start=1):
        if commentp.match(line):
            if newdocp.match(line):
                if document:
                    yield document
                document, paragraph, sentence = Document(line), None, None
            elif newparp.match(line):
                paragraph = Paragraph(line)
                document.add(paragraph)
            elif textp.match(line):
                sentence = Sentence(line)
                paragraph.add(sentence)
        else:
            if not sentence:
                raise IllegalStateError(f'Error on line {line_no}: sentence '
                                        'starts without "text" comment.')
            sentence.add(line)

    if document:
        yield document


def parse_file(tsv_file: str, use_headers: bool = True) -> Generator[
        Union[List, Document], None, None]:
    """
    Same as :func:`parse`, but expects the name of a file as the first argument.
    """
<<<<<<< HEAD
    with openall(tsv_file) as inf:
        yield from parse(inf, use_headers)
=======
    with openall(corpus_file) as inf:
        yield from parse(inf, use_headers)


def clean_xpostag(xpostag):
    """Cleans the xpostag from errors in emMorph."""
    xpostag = xpostag.replace('[]', '')
    xpostag = xpostag.replace('[3][S][g]', '[3Sg]')
    return xpostag
>>>>>>> e8fc9d7a
<|MERGE_RESOLUTION|>--- conflicted
+++ resolved
@@ -99,11 +99,7 @@
     """
     Same as :func:`parse`, but expects the name of a file as the first argument.
     """
-<<<<<<< HEAD
     with openall(tsv_file) as inf:
-        yield from parse(inf, use_headers)
-=======
-    with openall(corpus_file) as inf:
         yield from parse(inf, use_headers)
 
 
@@ -111,5 +107,4 @@
     """Cleans the xpostag from errors in emMorph."""
     xpostag = xpostag.replace('[]', '')
     xpostag = xpostag.replace('[3][S][g]', '[3Sg]')
-    return xpostag
->>>>>>> e8fc9d7a
+    return xpostag