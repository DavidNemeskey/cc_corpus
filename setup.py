#!/usr/bin/env python
# vim: set fileencoding=utf-8 :

# I used the following resources to compile the packaging boilerplate:
# https://python-packaging.readthedocs.io/en/latest/
# https://packaging.python.org/distributing/#requirements-for-packaging-and-distributing

from setuptools import find_packages, setup

def readme():
    with open('README.md') as f:
        return f.read()

setup(name='commoncrawl-downloader',
<<<<<<< HEAD
      version='1.6.2',
=======
      version='1.6.5',
>>>>>>> 1cdcdfed
      description='A Python package for retrieving a list of urls and '
                  'specific files in bulk from Common Crawl, as well as '
                  'for processing the downloaded files.',
      long_description=readme(),
      url='https://github.com/DavidNemeskey/commoncrawl-downloader',
      author='Dávid Márk Nemeskey, Balázs Indig (original version)',
      license='LGPL',
      classifiers=[
          # How mature is this project? Common values are
          #   3 - Alpha
          #   4 - Beta
          #   5 - Production/Stable
          'Development Status :: 5 - Stable',

          # Indicate who your project is intended for
          'Intended Audience :: Science/Research',
          'Topic :: Scientific/Engineering :: Information Analysis',
          # This one is not in the list...
          'Topic :: Scientific/Engineering :: Natural Language Processing',

          # Environment
          'Operating System :: POSIX :: Linux',
          'Environment :: Console',
          'Natural Language :: English',

          # Pick your license as you wish (should match "license" above)
          'License :: OSI Approved :: GNU Lesser General Public License v3 (LGPLv3)',

          # Specify the Python versions you support here. In particular, ensure
          # that you indicate whether you support Python 2, Python 3 or both.
          'Programming Language :: Python :: 3.6',
          'Programming Language :: Python :: 3.7'
      ],
      keywords='corpus common crawl hungarian',
      packages=find_packages(exclude=['scripts']),
      # Install the scripts
      scripts=[
          'scripts/cdx-index-client.py',
          'scripts/get_indexfiles.py',
          'scripts/filter_index.py',
          'scripts/deduplicate_index_urls.py',
          'scripts/deduplicate_index_urls_redis.py',
          'scripts/download_pages.py',
          'scripts/filter_corpus.py',
          'scripts/filter_known_urls.py',
          'scripts/find_finished_downloads.py',
          'scripts/index_statistics.py',
          'scripts/remove_boilerplate.py',
          'scripts/wc.py',
          'scripts/extract_pages_from_warc.py',
          'scripts/extract_docs_from_minhash.py',
          'scripts/distribute_files.py',
          'scripts/minhash.py',
          'scripts/renumber_minhash.py',
          'scripts/lsh.py',
          'scripts/dedup_filter.py',
          'scripts/extract_attributes.py',
          'scripts/renumber_corpus_files.py',
          'scripts/frequent_paragraphs.py',
          'scripts/merge_files.py',
          'scripts/rewrite_files.py',
          'scripts/remove_same_p.py',
          'scripts/sort_files.py',
          'scripts/emtsv.py',
          'scripts/parse_log.py',
          'scripts/shuffle_tsv.py',
<<<<<<< HEAD
          'scripts/filter_tsv.py',
=======
          'scripts/convert_tsv.py',
          'scripts/sentencepiece_to_bert.py',
>>>>>>> 1cdcdfed
      ],
      install_requires=[
          'beautifulsoup4',
          'boto3',
          'botocore',
          # Minhash + LSH
          'datasketch',
          # idzip for fast seek in compressed files
          # Uncommented until my PR is merged
          # 'idzip',
          # Boilerplate removal
          'justext',
          'lxml',
          'multiprocessing-logging',
          # Just for URL deduplication
          'redis',
          'requests',
          # Will maybe remove this later
          'simplejson',
          # Easier TLD extraction
          'tldextract',
          # Language identification
          'cld2-cffi', 'langid',
          # WARC 3 library
          # 'warc @ https://github.com/erroneousboat/warc3/archive/master.zip',
          'warc @ git+git://github.com/erroneousboat/warc3.git#egg=warc',
          # Type hints for Python < 3.5
          'typing',
      ],
      # zip_safe=False,
      use_2to3=False)<|MERGE_RESOLUTION|>--- conflicted
+++ resolved
@@ -11,12 +11,9 @@
     with open('README.md') as f:
         return f.read()
 
+
 setup(name='commoncrawl-downloader',
-<<<<<<< HEAD
-      version='1.6.2',
-=======
       version='1.6.5',
->>>>>>> 1cdcdfed
       description='A Python package for retrieving a list of urls and '
                   'specific files in bulk from Common Crawl, as well as '
                   'for processing the downloaded files.',
@@ -83,12 +80,9 @@
           'scripts/emtsv.py',
           'scripts/parse_log.py',
           'scripts/shuffle_tsv.py',
-<<<<<<< HEAD
           'scripts/filter_tsv.py',
-=======
           'scripts/convert_tsv.py',
           'scripts/sentencepiece_to_bert.py',
->>>>>>> 1cdcdfed
       ],
       install_requires=[
           'beautifulsoup4',
