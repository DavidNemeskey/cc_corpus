--- conflicted
+++ resolved
@@ -14,11 +14,7 @@
 
 
 setup(name='commoncrawl-downloader',
-<<<<<<< HEAD
       version='1.11.4',
-=======
-      version='1.11.3',
->>>>>>> 38e8b75d
       description='A Python package for retrieving a list of urls and '
                   'specific files in bulk from Common Crawl, as well as '
                   'for processing the downloaded files.',
@@ -59,7 +55,6 @@
           'scripts/autonomous_cross_deduplicator.py',
           'scripts/batch_deduplicate_index_urls.py',
           'scripts/cdx-index-client.py',
-          'scripts/content_type_stats.py',
           'scripts/get_indexfiles.py',
           'scripts/filter_index.py',
           'scripts/deduplicate_index_urls.py',
