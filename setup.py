--- conflicted
+++ resolved
@@ -14,11 +14,7 @@
 
 
 setup(name='commoncrawl-downloader',
-<<<<<<< HEAD
       version='1.13.0',
-=======
-      version='1.12.1',
->>>>>>> 69a69b78
       description='A Python package for retrieving a list of urls and '
                   'specific files in bulk from Common Crawl, as well as '
                   'for processing the downloaded files.',
